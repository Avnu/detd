--- conflicted
+++ resolved
@@ -330,25 +330,11 @@
 
 **Junior tasks**
 
-<<<<<<< HEAD
-* Retrieve interface speed via ethtool
-* Replace protobuf interface by D-BUS based one
-* Make setup_qos.sh interface more compact
-  * Instead of --address AB:CD:EF:FE:DC:BA --vid 3 --pcp 6
-  * Use --stream AB:CD:EF:FE:DC:BA/3/6 and parse inside the string
-* Move the UDS from /tmp to the right location
-  * Also involves providing the installation instructions, e.g. to set the right ownerships
-* Split device features into rx_features and tx_features
-  * So e.g. only tx_features are applied when setting up the talker
-* RPM packaging
-* Improve pep8 style compliance
-=======
 * Linux integration
-  * systemd service file
   * RPM packaging
   * Move the UDS from /tmp to the right location
     * Also involves providing the installation instructions, e.g. to set the right ownerships
-    
+
 * Developer Experience
   * Make setup_qos.sh interface more compact
     * Instead of --address AB:CD:EF:FE:DC:BA --vid 3 --pcp 6
@@ -372,7 +358,6 @@
 
 * Code Quality
   * Improve pep8 style compliance
->>>>>>> 9678cc46
 
 
 **Other improvements**
@@ -396,7 +381,7 @@
   * Add logging capabilities
   * Add diagnostics mode
     * Retrieve and collect runtime information about time synchronization, qdisc errors, etc
-    
+
 * System integration
   * Add launch-time control support
   * Integrate time-synchronization
